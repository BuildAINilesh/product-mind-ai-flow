--- conflicted
+++ resolved
@@ -1,4 +1,3 @@
-
 import { useState, useEffect } from "react";
 import { useParams, useNavigate } from "react-router-dom";
 import { Button } from "@/components/ui/button";
@@ -76,9 +75,10 @@
   // Separate function to fetch analysis data
   const fetchAnalysisData = async () => {
     try {
-<<<<<<< HEAD
+      if (!id) return;
+
       console.log(
-        "Fetching analysis data for requirement_id:",
+        "Fetching analysis data for requirement ID:",
         id,
         "with type:",
         typeof id
@@ -98,12 +98,6 @@
 
       // Second attempt: Try with explicit casting for UUID if that's the issue
       console.log("Executing regular query with the requirement ID");
-=======
-      if (!id) return;
-      
-      console.log('Fetching analysis data for requirement ID:', id);
-      
->>>>>>> bdc8992d
       const { data: analysisData, error: analysisError } = await supabase
         .from("requirement_analysis")
         .select("*")
@@ -668,7 +662,7 @@
 
   // Handle refresh of the analysis data
   const handleRefreshAnalysis = () => {
-    console.log('Refreshing analysis data...');
+    console.log("Refreshing analysis data...");
     fetchAnalysisData();
   };
 
